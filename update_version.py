--- conflicted
+++ resolved
@@ -222,16 +222,6 @@
       return elem
 
     root = document.documentElement
-<<<<<<< HEAD
-    version = Find(root, 'version')
-    ReplaceText(Find(version, 'release'), GetFullVersion(rc_suffix = 'RC'))
-    ReplaceText(Find(version, 'api'), NEW_VERSION)
-    stability = Find(root, 'stability')
-    ReplaceText(Find(version, 'release'),
-        'stable' if RC_VERSION == 0 else 'beta')
-    ReplaceText(Find(version, 'api'), 'stable' if RC_VERSION == 0 else 'beta')
-=======
->>>>>>> 582743bf
     now = datetime.datetime.now()
     ReplaceText(Find(root, 'date'), now.strftime('%Y-%m-%d'))
     ReplaceText(Find(root, 'time'), now.strftime('%H:%M:%S'))
