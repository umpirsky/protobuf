--- conflicted
+++ resolved
@@ -2,20 +2,6 @@
 
 COPTS = select({
     "//build_defs:config_msvc": [
-<<<<<<< HEAD
-        "/wd4065",    # switch statement contains 'default' but no 'case' labels
-        "/wd4244",    # 'conversion' conversion from 'type1' to 'type2', possible loss of data
-        "/wd4251",    # 'identifier' : class 'type' needs to have dll-interface to be used by clients of class 'type2'
-        "/wd4267",    # 'var' : conversion from 'size_t' to 'type', possible loss of data
-        "/wd4305",    # 'identifier' : truncation from 'type1' to 'type2'
-        "/wd4307",    # 'operator' : integral constant overflow
-        "/wd4309",    # 'conversion' : truncation of constant value
-        "/wd4334",    # 'operator' : result of 32-bit shift implicitly converted to 64 bits (was 64-bit shift intended?)
-        "/wd4355",    # 'this' : used in base member initializer list
-        "/wd4506",    # no definition for inline function 'function'
-        "/wd4800",    # 'type' : forcing value to bool 'true' or 'false' (performance warning)
-        "/wd4996",    # The compiler encountered a deprecated declaration.
-=======
         "/wd4065",  # switch statement contains 'default' but no 'case' labels
         "/wd4244",  # 'conversion' conversion from 'type1' to 'type2', possible loss of data
         "/wd4251",  # 'identifier' : class 'type' needs to have dll-interface to be used by clients of class 'type2'
@@ -28,8 +14,6 @@
         "/wd4506",  # no definition for inline function 'function'
         "/wd4800",  # 'type' : forcing value to bool 'true' or 'false' (performance warning)
         "/wd4996",  # The compiler encountered a deprecated declaration.
-        "/std:c++14",  # Use C++14
->>>>>>> 86594306
     ],
     "//conditions:default": [
         "-DHAVE_ZLIB",
