// Protocol Buffers - Google's data interchange format
// Copyright 2008 Google Inc.  All rights reserved.
// https://developers.google.com/protocol-buffers/
//
// Redistribution and use in source and binary forms, with or without
// modification, are permitted provided that the following conditions are
// met:
//
//     * Redistributions of source code must retain the above copyright
// notice, this list of conditions and the following disclaimer.
//     * Redistributions in binary form must reproduce the above
// copyright notice, this list of conditions and the following disclaimer
// in the documentation and/or other materials provided with the
// distribution.
//     * Neither the name of Google Inc. nor the names of its
// contributors may be used to endorse or promote products derived from
// this software without specific prior written permission.
//
// THIS SOFTWARE IS PROVIDED BY THE COPYRIGHT HOLDERS AND CONTRIBUTORS
// "AS IS" AND ANY EXPRESS OR IMPLIED WARRANTIES, INCLUDING, BUT NOT
// LIMITED TO, THE IMPLIED WARRANTIES OF MERCHANTABILITY AND FITNESS FOR
// A PARTICULAR PURPOSE ARE DISCLAIMED. IN NO EVENT SHALL THE COPYRIGHT
// OWNER OR CONTRIBUTORS BE LIABLE FOR ANY DIRECT, INDIRECT, INCIDENTAL,
// SPECIAL, EXEMPLARY, OR CONSEQUENTIAL DAMAGES (INCLUDING, BUT NOT
// LIMITED TO, PROCUREMENT OF SUBSTITUTE GOODS OR SERVICES; LOSS OF USE,
// DATA, OR PROFITS; OR BUSINESS INTERRUPTION) HOWEVER CAUSED AND ON ANY
// THEORY OF LIABILITY, WHETHER IN CONTRACT, STRICT LIABILITY, OR TORT
// (INCLUDING NEGLIGENCE OR OTHERWISE) ARISING IN ANY WAY OUT OF THE USE
// OF THIS SOFTWARE, EVEN IF ADVISED OF THE POSSIBILITY OF SUCH DAMAGE.

package com.google.protobuf.kotlin

import com.google.common.truth.Truth.assertThat
import com.google.protobuf.TestUtil
import com.google.protobuf.TestUtil.toBytes
import com.google.protobuf.kotlin.generator.EvilNamesProto2OuterClass.EvilNamesProto2
import com.google.protobuf.kotlin.generator.EvilNamesProto2OuterClass.HardKeywordsAllTypesProto2
import com.google.protobuf.kotlin.generator.EvilNamesProto2OuterClass.Interface
import com.google.protobuf.kotlin.generator.HardKeywordsAllTypesProto2Kt
import com.google.protobuf.kotlin.generator.evilNamesProto2
import com.google.protobuf.kotlin.generator.hardKeywordsAllTypesProto2
import com.google.protobuf.kotlin.generator.interface_
import com.google.protobuf.test.UnittestImport.ImportEnum
import com.google.protobuf.test.UnittestImport.ImportMessage
import com.google.protobuf.test.UnittestImportPublic.PublicImportMessage
import protobuf_unittest.MapProto2Unittest.Proto2MapEnum
import protobuf_unittest.MapProto2Unittest.TestEnumMap
import protobuf_unittest.MapProto2Unittest.TestIntIntMap
import protobuf_unittest.MapProto2Unittest.TestMaps
import protobuf_unittest.TestAllTypesKt
import protobuf_unittest.TestAllTypesKt.nestedMessage
import protobuf_unittest.UnittestProto
import protobuf_unittest.UnittestProto.ForeignEnum
import protobuf_unittest.UnittestProto.TestAllTypes
import protobuf_unittest.UnittestProto.TestAllTypes.NestedEnum
import protobuf_unittest.UnittestProto.TestEmptyMessage
import protobuf_unittest.UnittestProto.TestEmptyMessageWithExtensions
import protobuf_unittest.copy
import protobuf_unittest.foreignMessage
import protobuf_unittest.optionalGroupExtension
import protobuf_unittest.repeatedGroupExtension
import protobuf_unittest.testAllExtensions
import protobuf_unittest.testAllTypes
import protobuf_unittest.testEmptyMessage
import protobuf_unittest.testEmptyMessageWithExtensions
import protobuf_unittest.testEnumMap
import protobuf_unittest.testIntIntMap
import protobuf_unittest.testMaps
import org.junit.Test
import org.junit.runner.RunWith
import org.junit.runners.JUnit4

@RunWith(JUnit4::class)
class Proto2Test {
  @Test
  fun testSetters() {
    assertThat(
        testAllTypes {
          optionalInt32 = 101
          optionalInt64 = 102
          optionalUint32 = 103
          optionalUint64 = 104
          optionalSint32 = 105
          optionalSint64 = 106
          optionalFixed32 = 107
          optionalFixed64 = 108
          optionalSfixed32 = 109
          optionalSfixed64 = 110
          optionalFloat = 111.0f
          optionalDouble = 112.0
          optionalBool = true
          optionalString = "115"
          optionalBytes = toBytes("116")
          optionalGroup = TestAllTypesKt.optionalGroup { a = 117 }
          optionalNestedMessage = nestedMessage { bb = 118 }
          optionalForeignMessage = foreignMessage { c = 119 }
          optionalImportMessage = ImportMessage.newBuilder().setD(120).build()
          optionalPublicImportMessage = PublicImportMessage.newBuilder().setE(126).build()
          optionalLazyMessage = nestedMessage { bb = 127 }
          optionalNestedEnum = NestedEnum.BAZ
          optionalForeignEnum = ForeignEnum.FOREIGN_BAZ
          optionalImportEnum = ImportEnum.IMPORT_BAZ
          optionalStringPiece = "124"
          optionalCord = "125"
          repeatedInt32.add(201)
          repeatedInt64.add(202)
          repeatedUint32.add(203)
          repeatedUint64.add(204)
          repeatedSint32.add(205)
          repeatedSint64.add(206)
          repeatedFixed32.add(207)
          repeatedFixed64.add(208)
          repeatedSfixed32.add(209)
          repeatedSfixed64.add(210)
          repeatedFloat.add(211f)
          repeatedDouble.add(212.0)
          repeatedBool.add(true)
          repeatedString.add("215")
          repeatedBytes.add(toBytes("216"))
          repeatedGroup.add(TestAllTypesKt.repeatedGroup { a = 217 })
          repeatedNestedMessage.add(nestedMessage { bb = 218 })
          repeatedForeignMessage.add(foreignMessage { c = 219 })
          repeatedImportMessage.add(ImportMessage.newBuilder().setD(220).build())
          repeatedLazyMessage.add(nestedMessage { bb = 227 })
          repeatedNestedEnum.add(NestedEnum.BAR)
          repeatedForeignEnum.add(ForeignEnum.FOREIGN_BAR)
          repeatedImportEnum.add(ImportEnum.IMPORT_BAR)
          repeatedStringPiece.add("224")
          repeatedCord.add("225")
          repeatedInt32 += 301
          repeatedInt64 += 302
          repeatedUint32 += 303
          repeatedUint64 += 304
          repeatedSint32 += 305
          repeatedSint64 += 306
          repeatedFixed32 += 307
          repeatedFixed64 += 308
          repeatedSfixed32 += 309
          repeatedSfixed64 += 310
          repeatedFloat += 311f
          repeatedDouble += 312.0
          repeatedBool += false
          repeatedString += "315"
          repeatedBytes += toBytes("316")
          repeatedGroup += TestAllTypesKt.repeatedGroup { a = 317 }
          repeatedNestedMessage += nestedMessage { bb = 318 }
          repeatedForeignMessage += foreignMessage { c = 319 }
          repeatedImportMessage += ImportMessage.newBuilder().setD(320).build()
          repeatedLazyMessage += TestAllTypesKt.nestedMessage { bb = 327 }
          repeatedNestedEnum += NestedEnum.BAZ
          repeatedForeignEnum += ForeignEnum.FOREIGN_BAZ
          repeatedImportEnum += ImportEnum.IMPORT_BAZ
          repeatedStringPiece += "324"
          repeatedCord += "325"
          defaultInt32 = 401
          defaultInt64 = 402
          defaultUint32 = 403
          defaultUint64 = 404
          defaultSint32 = 405
          defaultSint64 = 406
          defaultFixed32 = 407
          defaultFixed64 = 408
          defaultSfixed32 = 409
          defaultSfixed64 = 410
          defaultFloat = 411f
          defaultDouble = 412.0
          defaultBool = false
          defaultString = "415"
          defaultBytes = toBytes("416")
          defaultNestedEnum = NestedEnum.FOO
          defaultForeignEnum = ForeignEnum.FOREIGN_FOO
          defaultImportEnum = ImportEnum.IMPORT_FOO
          defaultStringPiece = "424"
          defaultCord = "425"
          oneofUint32 = 601
          oneofNestedMessage = TestAllTypesKt.nestedMessage { bb = 602 }
          oneofString = "603"
          oneofBytes = toBytes("604")
        }
      )
      .isEqualTo(TestUtil.getAllSetBuilder().build())
  }

  @Test
  fun testGetters() {
    testAllTypes {
      optionalInt32 = 101
      assertThat(optionalInt32).isEqualTo(101)
      optionalString = "115"
      assertThat(optionalString).isEqualTo("115")
      optionalGroup = TestAllTypesKt.optionalGroup { a = 117 }
      assertThat(optionalGroup).isEqualTo(TestAllTypesKt.optionalGroup { a = 117 })
      optionalNestedMessage = TestAllTypesKt.nestedMessage { bb = 118 }
      assertThat(optionalNestedMessage).isEqualTo(TestAllTypesKt.nestedMessage { bb = 118 })
      optionalNestedEnum = NestedEnum.BAZ
      assertThat(optionalNestedEnum).isEqualTo(NestedEnum.BAZ)
      defaultInt32 = 401
      assertThat(defaultInt32).isEqualTo(401)
      oneofUint32 = 601
      assertThat(oneofUint32).isEqualTo(601)
    }
  }

  @Test
  fun testDefaultGetters() {
    testAllTypes {
      assertThat(defaultInt32).isEqualTo(41)
      assertThat(defaultString).isEqualTo("hello")
      assertThat(defaultNestedEnum).isEqualTo(NestedEnum.BAR)
      assertThat(defaultStringPiece).isEqualTo("abc")
    }
  }

  @Test
  fun testRepeatedGettersAndSetters() {
    testAllTypes {
      repeatedInt32.addAll(listOf(1, 2))
      assertThat(repeatedInt32).isEqualTo(listOf(1, 2))
      repeatedInt32 += listOf(3, 4)
      assertThat(repeatedInt32).isEqualTo(listOf(1, 2, 3, 4))
      repeatedInt32[0] = 5
      assertThat(repeatedInt32).isEqualTo(listOf(5, 2, 3, 4))

      repeatedString.addAll(listOf("1", "2"))
      assertThat(repeatedString).isEqualTo(listOf("1", "2"))
      repeatedString += listOf("3", "4")
      assertThat(repeatedString).isEqualTo(listOf("1", "2", "3", "4"))
      repeatedString[0] = "5"
      assertThat(repeatedString).isEqualTo(listOf("5", "2", "3", "4"))

      repeatedGroup.addAll(
        listOf(TestAllTypesKt.repeatedGroup { a = 1 }, TestAllTypesKt.repeatedGroup { a = 2 })
      )
      assertThat(repeatedGroup)
        .isEqualTo(
          listOf(TestAllTypesKt.repeatedGroup { a = 1 }, TestAllTypesKt.repeatedGroup { a = 2 })
        )
      repeatedGroup +=
        listOf(TestAllTypesKt.repeatedGroup { a = 3 }, TestAllTypesKt.repeatedGroup { a = 4 })
      assertThat(repeatedGroup)
        .isEqualTo(
          listOf(
            TestAllTypesKt.repeatedGroup { a = 1 },
            TestAllTypesKt.repeatedGroup { a = 2 },
            TestAllTypesKt.repeatedGroup { a = 3 },
            TestAllTypesKt.repeatedGroup { a = 4 }
          )
        )
      repeatedGroup[0] = TestAllTypesKt.repeatedGroup { a = 5 }
      assertThat(repeatedGroup)
        .isEqualTo(
          listOf(
            TestAllTypesKt.repeatedGroup { a = 5 },
            TestAllTypesKt.repeatedGroup { a = 2 },
            TestAllTypesKt.repeatedGroup { a = 3 },
            TestAllTypesKt.repeatedGroup { a = 4 }
          )
        )

      repeatedNestedMessage.addAll(listOf(nestedMessage { bb = 1 }, nestedMessage { bb = 2 }))
      assertThat(repeatedNestedMessage)
        .isEqualTo(listOf(nestedMessage { bb = 1 }, nestedMessage { bb = 2 }))
      repeatedNestedMessage += listOf(nestedMessage { bb = 3 }, nestedMessage { bb = 4 })
      assertThat(repeatedNestedMessage)
        .isEqualTo(
          listOf(
            nestedMessage { bb = 1 },
            nestedMessage { bb = 2 },
            nestedMessage { bb = 3 },
            nestedMessage { bb = 4 }
          )
        )
      repeatedNestedMessage[0] = nestedMessage { bb = 5 }
      assertThat(repeatedNestedMessage)
        .isEqualTo(
          listOf(
            nestedMessage { bb = 5 },
            nestedMessage { bb = 2 },
            nestedMessage { bb = 3 },
            nestedMessage { bb = 4 }
          )
        )

      repeatedNestedEnum.addAll(listOf(NestedEnum.FOO, NestedEnum.BAR))
      assertThat(repeatedNestedEnum).isEqualTo(listOf(NestedEnum.FOO, NestedEnum.BAR))
      repeatedNestedEnum += listOf(NestedEnum.BAZ, NestedEnum.FOO)
      assertThat(repeatedNestedEnum)
        .isEqualTo(listOf(NestedEnum.FOO, NestedEnum.BAR, NestedEnum.BAZ, NestedEnum.FOO))
      repeatedNestedEnum[0] = NestedEnum.BAR
      assertThat(repeatedNestedEnum)
        .isEqualTo(listOf(NestedEnum.BAR, NestedEnum.BAR, NestedEnum.BAZ, NestedEnum.FOO))
    }
  }

  @Test
  fun testHazzers() {
    testAllTypes {
      optionalInt32 = 101
      assertThat(hasOptionalInt32()).isTrue()
      assertThat(hasOptionalString()).isFalse()
      optionalGroup = TestAllTypesKt.optionalGroup { a = 117 }
      assertThat(hasOptionalGroup()).isTrue()
      assertThat(hasOptionalNestedMessage()).isFalse()
      optionalNestedEnum = NestedEnum.BAZ
      assertThat(hasOptionalNestedEnum()).isTrue()
      assertThat(hasDefaultInt32()).isFalse()
      oneofUint32 = 601
      assertThat(hasOneofUint32()).isTrue()
    }

    testAllTypes {
      assertThat(hasOptionalInt32()).isFalse()
      optionalString = "115"
      assertThat(hasOptionalString()).isTrue()
      assertThat(hasOptionalGroup()).isFalse()
      optionalNestedMessage = TestAllTypesKt.nestedMessage { bb = 118 }
      assertThat(hasOptionalNestedMessage()).isTrue()
      assertThat(hasOptionalNestedEnum()).isFalse()
      defaultInt32 = 401
      assertThat(hasDefaultInt32()).isTrue()
      assertThat(hasOneofUint32()).isFalse()
    }
  }

  @Test
  fun testClears() {
    testAllTypes {
      optionalInt32 = 101
      clearOptionalInt32()
      assertThat(hasOptionalInt32()).isFalse()

      optionalString = "115"
      clearOptionalString()
      assertThat(hasOptionalString()).isFalse()

      optionalGroup = TestAllTypesKt.optionalGroup { a = 117 }
      clearOptionalGroup()
      assertThat(hasOptionalGroup()).isFalse()

      optionalNestedMessage = TestAllTypesKt.nestedMessage { bb = 118 }
      clearOptionalNestedMessage()
      assertThat(hasOptionalNestedMessage()).isFalse()

      optionalNestedEnum = NestedEnum.BAZ
      clearOptionalNestedEnum()
      assertThat(hasOptionalNestedEnum()).isFalse()

      defaultInt32 = 401
      clearDefaultInt32()
      assertThat(hasDefaultInt32()).isFalse()

      oneofUint32 = 601
      clearOneofUint32()
      assertThat(hasOneofUint32()).isFalse()
    }
  }

  @Test
  fun testCopy() {
    val message = testAllTypes {
      optionalInt32 = 101
      optionalString = "115"
    }
    val modifiedMessage = message.copy { optionalInt32 = 201 }

    assertThat(message)
      .isEqualTo(TestAllTypes.newBuilder().setOptionalInt32(101).setOptionalString("115").build())
    assertThat(modifiedMessage)
      .isEqualTo(TestAllTypes.newBuilder().setOptionalInt32(201).setOptionalString("115").build())
  }

  @Test
  fun testOneof() {
    val message = testAllTypes {
      oneofString = "foo"
      assertThat(oneofFieldCase).isEqualTo(TestAllTypes.OneofFieldCase.ONEOF_STRING)
      assertThat(oneofString).isEqualTo("foo")
      clearOneofField()
      assertThat(hasOneofUint32()).isFalse()
      assertThat(oneofFieldCase).isEqualTo(TestAllTypes.OneofFieldCase.ONEOFFIELD_NOT_SET)
      oneofUint32 = 5
    }

    assertThat(message.getOneofFieldCase()).isEqualTo(TestAllTypes.OneofFieldCase.ONEOF_UINT32)
    assertThat(message.getOneofUint32()).isEqualTo(5)
  }

  @Test
  fun testExtensionsSet() {
    assertThat(
<<<<<<< HEAD
      testAllExtensions {
        this[UnittestProto.optionalInt32Extension] = 101
        this[UnittestProto.optionalInt64Extension] = 102L
        this[UnittestProto.optionalUint32Extension] = 103
        this[UnittestProto.optionalUint64Extension] = 104L
        this[UnittestProto.optionalSint32Extension] = 105
        this[UnittestProto.optionalSint64Extension] = 106L
        this[UnittestProto.optionalFixed32Extension] = 107
        this[UnittestProto.optionalFixed64Extension] = 108L
        this[UnittestProto.optionalSfixed32Extension] = 109
        this[UnittestProto.optionalSfixed64Extension] = 110L
        this[UnittestProto.optionalFloatExtension] = 111F
        this[UnittestProto.optionalDoubleExtension] = 112.0
        this[UnittestProto.optionalBoolExtension] = true
        this[UnittestProto.optionalStringExtension] = "115"
        this[UnittestProto.optionalBytesExtension] = toBytes("116")
        this[UnittestProto.optionalGroupExtension] = optionalGroupExtension { a = 117 }
        this[UnittestProto.optionalNestedMessageExtension] =
          TestAllTypesKt.nestedMessage { bb = 118 }
        this[UnittestProto.optionalForeignMessageExtension] = foreignMessage { c = 119 }
        this[UnittestProto.optionalImportMessageExtension] =
          ImportMessage.newBuilder().setD(120).build()
        this[UnittestProto.optionalPublicImportMessageExtension] =
          PublicImportMessage.newBuilder().setE(126).build()
        this[UnittestProto.optionalLazyMessageExtension] = TestAllTypesKt.nestedMessage { bb = 127 }
        this[UnittestProto.optionalNestedEnumExtension] = NestedEnum.BAZ
        this[UnittestProto.optionalForeignEnumExtension] = ForeignEnum.FOREIGN_BAZ
        this[UnittestProto.optionalImportEnumExtension] = ImportEnum.IMPORT_BAZ
        this[UnittestProto.optionalStringPieceExtension] = "124"
        this[UnittestProto.optionalCordExtension] = "125"
        this[UnittestProto.repeatedInt32Extension].add(201)
        this[UnittestProto.repeatedInt64Extension].add(202L)
        this[UnittestProto.repeatedUint32Extension].add(203)
        this[UnittestProto.repeatedUint64Extension].add(204L)
        this[UnittestProto.repeatedSint32Extension].add(205)
        this[UnittestProto.repeatedSint64Extension].add(206L)
        this[UnittestProto.repeatedFixed32Extension].add(207)
        this[UnittestProto.repeatedFixed64Extension].add(208L)
        this[UnittestProto.repeatedSfixed32Extension].add(209)
        this[UnittestProto.repeatedSfixed64Extension].add(210L)
        this[UnittestProto.repeatedFloatExtension].add(211F)
        this[UnittestProto.repeatedDoubleExtension].add(212.0)
        this[UnittestProto.repeatedBoolExtension].add(true)
        this[UnittestProto.repeatedStringExtension].add("215")
        this[UnittestProto.repeatedBytesExtension].add(toBytes("216"))
        this[UnittestProto.repeatedGroupExtension].add(repeatedGroupExtension { a = 217 })
        this[UnittestProto.repeatedNestedMessageExtension]
          .add(TestAllTypesKt.nestedMessage { bb = 218 })
        this[UnittestProto.repeatedForeignMessageExtension].add(foreignMessage { c = 219 })
        this[UnittestProto.repeatedImportMessageExtension]
          .add(ImportMessage.newBuilder().setD(220).build())
        this[UnittestProto.repeatedLazyMessageExtension]
          .add(TestAllTypesKt.nestedMessage { bb = 227 })
        this[UnittestProto.repeatedNestedEnumExtension].add(NestedEnum.BAR)
        this[UnittestProto.repeatedForeignEnumExtension].add(ForeignEnum.FOREIGN_BAR)
        this[UnittestProto.repeatedImportEnumExtension].add(ImportEnum.IMPORT_BAR)
        this[UnittestProto.repeatedStringPieceExtension].add("224")
        this[UnittestProto.repeatedCordExtension].add("225")
        this[UnittestProto.repeatedInt32Extension] += 301
        this[UnittestProto.repeatedInt64Extension] += 302L
        this[UnittestProto.repeatedUint32Extension] += 303
        this[UnittestProto.repeatedUint64Extension] += 304L
        this[UnittestProto.repeatedSint32Extension] += 305
        this[UnittestProto.repeatedSint64Extension] += 306L
        this[UnittestProto.repeatedFixed32Extension] += 307
        this[UnittestProto.repeatedFixed64Extension] += 308L
        this[UnittestProto.repeatedSfixed32Extension] += 309
        this[UnittestProto.repeatedSfixed64Extension] += 310L
        this[UnittestProto.repeatedFloatExtension] += 311F
        this[UnittestProto.repeatedDoubleExtension] += 312.0
        this[UnittestProto.repeatedBoolExtension] += false
        this[UnittestProto.repeatedStringExtension] += "315"
        this[UnittestProto.repeatedBytesExtension] += toBytes("316")
        this[UnittestProto.repeatedGroupExtension] += repeatedGroupExtension { a = 317 }
        this[UnittestProto.repeatedNestedMessageExtension] +=
	  TestAllTypesKt.nestedMessage { bb = 318 }
        this[UnittestProto.repeatedForeignMessageExtension] += foreignMessage { c = 319 }
        this[UnittestProto.repeatedImportMessageExtension] +=
          ImportMessage.newBuilder().setD(320).build()
        this[UnittestProto.repeatedLazyMessageExtension] +=
	  TestAllTypesKt.nestedMessage { bb = 327 }
        this[UnittestProto.repeatedNestedEnumExtension] += NestedEnum.BAZ
        this[UnittestProto.repeatedForeignEnumExtension] += ForeignEnum.FOREIGN_BAZ
        this[UnittestProto.repeatedImportEnumExtension] += ImportEnum.IMPORT_BAZ
        this[UnittestProto.repeatedStringPieceExtension] += "324"
        this[UnittestProto.repeatedCordExtension] += "325"
        this[UnittestProto.defaultInt32Extension] = 401
        this[UnittestProto.defaultInt64Extension] = 402L
        this[UnittestProto.defaultUint32Extension] = 403
        this[UnittestProto.defaultUint64Extension] = 404L
        this[UnittestProto.defaultSint32Extension] = 405
        this[UnittestProto.defaultSint64Extension] = 406L
        this[UnittestProto.defaultFixed32Extension] = 407
        this[UnittestProto.defaultFixed64Extension] = 408L
        this[UnittestProto.defaultSfixed32Extension] = 409
        this[UnittestProto.defaultSfixed64Extension] = 410L
        this[UnittestProto.defaultFloatExtension] = 411F
        this[UnittestProto.defaultDoubleExtension] = 412.0
        this[UnittestProto.defaultBoolExtension] = false
        this[UnittestProto.defaultStringExtension] = "415"
        this[UnittestProto.defaultBytesExtension] = toBytes("416")
        this[UnittestProto.defaultNestedEnumExtension] = NestedEnum.FOO
        this[UnittestProto.defaultForeignEnumExtension] = ForeignEnum.FOREIGN_FOO
        this[UnittestProto.defaultImportEnumExtension] = ImportEnum.IMPORT_FOO
        this[UnittestProto.defaultStringPieceExtension] = "424"
        this[UnittestProto.defaultCordExtension] = "425"
        this[UnittestProto.oneofUint32Extension] = 601
        this[UnittestProto.oneofNestedMessageExtension] = TestAllTypesKt.nestedMessage { bb = 602 }
        this[UnittestProto.oneofStringExtension] = "603"
        this[UnittestProto.oneofBytesExtension] = toBytes("604")
      }
    ).isEqualTo(
      TestUtil.getAllExtensionsSet()
    )
=======
        testAllExtensions {
          this[UnittestProto.optionalInt32Extension] = 101
          this[UnittestProto.optionalInt64Extension] = 102L
          this[UnittestProto.optionalUint32Extension] = 103
          this[UnittestProto.optionalUint64Extension] = 104L
          this[UnittestProto.optionalSint32Extension] = 105
          this[UnittestProto.optionalSint64Extension] = 106L
          this[UnittestProto.optionalFixed32Extension] = 107
          this[UnittestProto.optionalFixed64Extension] = 108L
          this[UnittestProto.optionalSfixed32Extension] = 109
          this[UnittestProto.optionalSfixed64Extension] = 110L
          this[UnittestProto.optionalFloatExtension] = 111F
          this[UnittestProto.optionalDoubleExtension] = 112.0
          this[UnittestProto.optionalBoolExtension] = true
          this[UnittestProto.optionalStringExtension] = "115"
          this[UnittestProto.optionalBytesExtension] = toBytes("116")
          this[UnittestProto.optionalGroupExtension] = optionalGroupExtension { a = 117 }
          this[UnittestProto.optionalNestedMessageExtension] =
            TestAllTypesKt.nestedMessage { bb = 118 }
          this[UnittestProto.optionalForeignMessageExtension] = foreignMessage { c = 119 }
          this[UnittestProto.optionalImportMessageExtension] =
            ImportMessage.newBuilder().setD(120).build()
          this[UnittestProto.optionalPublicImportMessageExtension] =
            PublicImportMessage.newBuilder().setE(126).build()
          this[UnittestProto.optionalLazyMessageExtension] =
            TestAllTypesKt.nestedMessage { bb = 127 }
          this[UnittestProto.optionalNestedEnumExtension] = NestedEnum.BAZ
          this[UnittestProto.optionalForeignEnumExtension] = ForeignEnum.FOREIGN_BAZ
          this[UnittestProto.optionalImportEnumExtension] = ImportEnum.IMPORT_BAZ
          this[UnittestProto.optionalStringPieceExtension] = "124"
          this[UnittestProto.optionalCordExtension] = "125"
          this[UnittestProto.repeatedInt32Extension].add(201)
          this[UnittestProto.repeatedInt64Extension].add(202L)
          this[UnittestProto.repeatedUint32Extension].add(203)
          this[UnittestProto.repeatedUint64Extension].add(204L)
          this[UnittestProto.repeatedSint32Extension].add(205)
          this[UnittestProto.repeatedSint64Extension].add(206L)
          this[UnittestProto.repeatedFixed32Extension].add(207)
          this[UnittestProto.repeatedFixed64Extension].add(208L)
          this[UnittestProto.repeatedSfixed32Extension].add(209)
          this[UnittestProto.repeatedSfixed64Extension].add(210L)
          this[UnittestProto.repeatedFloatExtension].add(211F)
          this[UnittestProto.repeatedDoubleExtension].add(212.0)
          this[UnittestProto.repeatedBoolExtension].add(true)
          this[UnittestProto.repeatedStringExtension].add("215")
          this[UnittestProto.repeatedBytesExtension].add(toBytes("216"))
          this[UnittestProto.repeatedGroupExtension].add(repeatedGroupExtension { a = 217 })
          this[UnittestProto.repeatedNestedMessageExtension].add(
            TestAllTypesKt.nestedMessage { bb = 218 }
          )
          this[UnittestProto.repeatedForeignMessageExtension].add(foreignMessage { c = 219 })
          this[UnittestProto.repeatedImportMessageExtension].add(
            ImportMessage.newBuilder().setD(220).build()
          )
          this[UnittestProto.repeatedLazyMessageExtension].add(
            TestAllTypesKt.nestedMessage { bb = 227 }
          )
          this[UnittestProto.repeatedNestedEnumExtension].add(NestedEnum.BAR)
          this[UnittestProto.repeatedForeignEnumExtension].add(ForeignEnum.FOREIGN_BAR)
          this[UnittestProto.repeatedImportEnumExtension].add(ImportEnum.IMPORT_BAR)
          this[UnittestProto.repeatedStringPieceExtension].add("224")
          this[UnittestProto.repeatedCordExtension].add("225")
          this[UnittestProto.repeatedInt32Extension] += 301
          this[UnittestProto.repeatedInt64Extension] += 302L
          this[UnittestProto.repeatedUint32Extension] += 303
          this[UnittestProto.repeatedUint64Extension] += 304L
          this[UnittestProto.repeatedSint32Extension] += 305
          this[UnittestProto.repeatedSint64Extension] += 306L
          this[UnittestProto.repeatedFixed32Extension] += 307
          this[UnittestProto.repeatedFixed64Extension] += 308L
          this[UnittestProto.repeatedSfixed32Extension] += 309
          this[UnittestProto.repeatedSfixed64Extension] += 310L
          this[UnittestProto.repeatedFloatExtension] += 311F
          this[UnittestProto.repeatedDoubleExtension] += 312.0
          this[UnittestProto.repeatedBoolExtension] += false
          this[UnittestProto.repeatedStringExtension] += "315"
          this[UnittestProto.repeatedBytesExtension] += toBytes("316")
          this[UnittestProto.repeatedGroupExtension] += repeatedGroupExtension { a = 317 }
          this[UnittestProto.repeatedNestedMessageExtension] +=
            TestAllTypesKt.nestedMessage { bb = 318 }
          this[UnittestProto.repeatedForeignMessageExtension] += foreignMessage { c = 319 }
          this[UnittestProto.repeatedImportMessageExtension] +=
            ImportMessage.newBuilder().setD(320).build()
          this[UnittestProto.repeatedLazyMessageExtension] +=
            TestAllTypesKt.nestedMessage { bb = 327 }
          this[UnittestProto.repeatedNestedEnumExtension] += NestedEnum.BAZ
          this[UnittestProto.repeatedForeignEnumExtension] += ForeignEnum.FOREIGN_BAZ
          this[UnittestProto.repeatedImportEnumExtension] += ImportEnum.IMPORT_BAZ
          this[UnittestProto.repeatedStringPieceExtension] += "324"
          this[UnittestProto.repeatedCordExtension] += "325"
          this[UnittestProto.defaultInt32Extension] = 401
          this[UnittestProto.defaultInt64Extension] = 402L
          this[UnittestProto.defaultUint32Extension] = 403
          this[UnittestProto.defaultUint64Extension] = 404L
          this[UnittestProto.defaultSint32Extension] = 405
          this[UnittestProto.defaultSint64Extension] = 406L
          this[UnittestProto.defaultFixed32Extension] = 407
          this[UnittestProto.defaultFixed64Extension] = 408L
          this[UnittestProto.defaultSfixed32Extension] = 409
          this[UnittestProto.defaultSfixed64Extension] = 410L
          this[UnittestProto.defaultFloatExtension] = 411F
          this[UnittestProto.defaultDoubleExtension] = 412.0
          this[UnittestProto.defaultBoolExtension] = false
          this[UnittestProto.defaultStringExtension] = "415"
          this[UnittestProto.defaultBytesExtension] = toBytes("416")
          this[UnittestProto.defaultNestedEnumExtension] = NestedEnum.FOO
          this[UnittestProto.defaultForeignEnumExtension] = ForeignEnum.FOREIGN_FOO
          this[UnittestProto.defaultImportEnumExtension] = ImportEnum.IMPORT_FOO
          this[UnittestProto.defaultStringPieceExtension] = "424"
          this[UnittestProto.defaultCordExtension] = "425"
          this[UnittestProto.oneofUint32Extension] = 601
          this[UnittestProto.oneofNestedMessageExtension] =
            TestAllTypesKt.nestedMessage { bb = 602 }
          this[UnittestProto.oneofStringExtension] = "603"
          this[UnittestProto.oneofBytesExtension] = toBytes("604")
        }
      )
      .isEqualTo(TestUtil.getAllExtensionsSet())
>>>>>>> f78fefc1
  }

  @Test
  fun testExtensionGetters() {
    testAllExtensions {
      this[UnittestProto.optionalInt32Extension] = 101
      assertThat(this[UnittestProto.optionalInt32Extension]).isEqualTo(101)
      this[UnittestProto.optionalStringExtension] = "115"
      assertThat(this[UnittestProto.optionalStringExtension]).isEqualTo("115")
      this[UnittestProto.optionalGroupExtension] = optionalGroupExtension { a = 117 }
      assertThat(this[UnittestProto.optionalGroupExtension])
        .isEqualTo(optionalGroupExtension { a = 117 })
      this[UnittestProto.optionalNestedMessageExtension] = TestAllTypesKt.nestedMessage { bb = 118 }
      assertThat(this[UnittestProto.optionalNestedMessageExtension])
        .isEqualTo(TestAllTypesKt.nestedMessage { bb = 118 })
      this[UnittestProto.optionalNestedEnumExtension] = NestedEnum.BAZ
      assertThat(this[UnittestProto.optionalNestedEnumExtension]).isEqualTo(NestedEnum.BAZ)
      this[UnittestProto.defaultInt32Extension] = 401
      assertThat(this[UnittestProto.defaultInt32Extension]).isEqualTo(401)
      this[UnittestProto.oneofUint32Extension] = 601
      assertThat(this[UnittestProto.oneofUint32Extension]).isEqualTo(601)
    }
  }

  @Test
  fun testRepeatedExtensionGettersAndSetters() {
    testAllExtensions {
      this[UnittestProto.repeatedInt32Extension].addAll(listOf(1, 2))
      assertThat(this[UnittestProto.repeatedInt32Extension]).isEqualTo(listOf(1, 2))
      this[UnittestProto.repeatedInt32Extension] += listOf(3, 4)
      assertThat(this[UnittestProto.repeatedInt32Extension]).isEqualTo(listOf(1, 2, 3, 4))
      this[UnittestProto.repeatedInt32Extension][0] = 5
      assertThat(this[UnittestProto.repeatedInt32Extension]).isEqualTo(listOf(5, 2, 3, 4))

      this[UnittestProto.repeatedStringExtension].addAll(listOf("1", "2"))
      assertThat(this[UnittestProto.repeatedStringExtension]).isEqualTo(listOf("1", "2"))
      this[UnittestProto.repeatedStringExtension] += listOf("3", "4")
      assertThat(this[UnittestProto.repeatedStringExtension]).isEqualTo(listOf("1", "2", "3", "4"))
      this[UnittestProto.repeatedStringExtension][0] = "5"
      assertThat(this[UnittestProto.repeatedStringExtension]).isEqualTo(listOf("5", "2", "3", "4"))

      this[UnittestProto.repeatedGroupExtension].addAll(
        listOf(repeatedGroupExtension { a = 1 }, repeatedGroupExtension { a = 2 })
      )
      assertThat(this[UnittestProto.repeatedGroupExtension])
        .isEqualTo(listOf(repeatedGroupExtension { a = 1 }, repeatedGroupExtension { a = 2 }))
      this[UnittestProto.repeatedGroupExtension] +=
        listOf(repeatedGroupExtension { a = 3 }, repeatedGroupExtension { a = 4 })
      assertThat(this[UnittestProto.repeatedGroupExtension])
        .isEqualTo(
          listOf(
            repeatedGroupExtension { a = 1 },
            repeatedGroupExtension { a = 2 },
            repeatedGroupExtension { a = 3 },
            repeatedGroupExtension { a = 4 }
          )
        )
      this[UnittestProto.repeatedGroupExtension][0] = repeatedGroupExtension { a = 5 }
      assertThat(this[UnittestProto.repeatedGroupExtension])
        .isEqualTo(
          listOf(
            repeatedGroupExtension { a = 5 },
            repeatedGroupExtension { a = 2 },
            repeatedGroupExtension { a = 3 },
            repeatedGroupExtension { a = 4 }
          )
        )

      this[UnittestProto.repeatedNestedMessageExtension].addAll(
        listOf(nestedMessage { bb = 1 }, nestedMessage { bb = 2 })
      )
      assertThat(this[UnittestProto.repeatedNestedMessageExtension])
        .isEqualTo(listOf(nestedMessage { bb = 1 }, nestedMessage { bb = 2 }))
      this[UnittestProto.repeatedNestedMessageExtension] +=
        listOf(nestedMessage { bb = 3 }, nestedMessage { bb = 4 })
      assertThat(this[UnittestProto.repeatedNestedMessageExtension])
        .isEqualTo(
          listOf(
            nestedMessage { bb = 1 },
            nestedMessage { bb = 2 },
            nestedMessage { bb = 3 },
            nestedMessage { bb = 4 }
          )
        )
      this[UnittestProto.repeatedNestedMessageExtension][0] = nestedMessage { bb = 5 }
      assertThat(this[UnittestProto.repeatedNestedMessageExtension])
        .isEqualTo(
          listOf(
            nestedMessage { bb = 5 },
            nestedMessage { bb = 2 },
            nestedMessage { bb = 3 },
            nestedMessage { bb = 4 }
          )
        )

      this[UnittestProto.repeatedNestedEnumExtension].addAll(listOf(NestedEnum.FOO, NestedEnum.BAR))
      assertThat(this[UnittestProto.repeatedNestedEnumExtension])
        .isEqualTo(listOf(NestedEnum.FOO, NestedEnum.BAR))
      this[UnittestProto.repeatedNestedEnumExtension] += listOf(NestedEnum.BAZ, NestedEnum.FOO)
      assertThat(this[UnittestProto.repeatedNestedEnumExtension])
        .isEqualTo(listOf(NestedEnum.FOO, NestedEnum.BAR, NestedEnum.BAZ, NestedEnum.FOO))
    }
  }

  @Test
  fun testExtensionContains() {
    testAllExtensions {
      this[UnittestProto.optionalInt32Extension] = 101
      assertThat(contains(UnittestProto.optionalInt32Extension)).isTrue()
      assertThat(contains(UnittestProto.optionalStringExtension)).isFalse()
      this[UnittestProto.optionalGroupExtension] = optionalGroupExtension { a = 117 }
      assertThat(contains(UnittestProto.optionalGroupExtension)).isTrue()
      assertThat(contains(UnittestProto.optionalNestedMessageExtension)).isFalse()
      this[UnittestProto.optionalNestedEnumExtension] = NestedEnum.BAZ
      assertThat(contains(UnittestProto.optionalNestedEnumExtension)).isTrue()
      assertThat(contains(UnittestProto.defaultInt32Extension)).isFalse()
      this[UnittestProto.oneofUint32Extension] = 601
      assertThat(contains(UnittestProto.optionalInt32Extension)).isTrue()
    }

    testAllExtensions {
      assertThat(contains(UnittestProto.optionalInt32Extension)).isFalse()
      this[UnittestProto.optionalStringExtension] = "115"
      assertThat(contains(UnittestProto.optionalStringExtension)).isTrue()
      assertThat(contains(UnittestProto.optionalGroupExtension)).isFalse()
      this[UnittestProto.optionalNestedMessageExtension] = TestAllTypesKt.nestedMessage { bb = 118 }
      assertThat(contains(UnittestProto.optionalNestedMessageExtension)).isTrue()
      assertThat(contains(UnittestProto.optionalNestedEnumExtension)).isFalse()
      this[UnittestProto.defaultInt32Extension] = 401
      assertThat(contains(UnittestProto.defaultInt32Extension)).isTrue()
      assertThat(contains(UnittestProto.oneofUint32Extension)).isFalse()
    }
  }

  @Test
  fun testExtensionClears() {
    testAllExtensions {
      this[UnittestProto.optionalInt32Extension] = 101
      clear(UnittestProto.optionalInt32Extension)
      assertThat(contains(UnittestProto.optionalInt32Extension)).isFalse()

      this[UnittestProto.optionalStringExtension] = "115"
      clear(UnittestProto.optionalStringExtension)
      assertThat(contains(UnittestProto.optionalStringExtension)).isFalse()

      this[UnittestProto.optionalGroupExtension] = optionalGroupExtension { a = 117 }
      clear(UnittestProto.optionalGroupExtension)
      assertThat(contains(UnittestProto.optionalGroupExtension)).isFalse()

      this[UnittestProto.optionalNestedMessageExtension] = TestAllTypesKt.nestedMessage { bb = 118 }
      clear(UnittestProto.optionalNestedMessageExtension)
      assertThat(contains(UnittestProto.optionalNestedMessageExtension)).isFalse()

      this[UnittestProto.optionalNestedEnumExtension] = NestedEnum.BAZ
      clear(UnittestProto.optionalNestedEnumExtension)
      assertThat(contains(UnittestProto.optionalNestedEnumExtension)).isFalse()

      this[UnittestProto.defaultInt32Extension] = 401
      clear(UnittestProto.defaultInt32Extension)
      assertThat(contains(UnittestProto.oneofUint32Extension)).isFalse()
    }
  }

  @Test
  fun testEmptyMessages() {
    assertThat(testEmptyMessage {}).isEqualTo(TestEmptyMessage.newBuilder().build())

    assertThat(testEmptyMessageWithExtensions {})
      .isEqualTo(TestEmptyMessageWithExtensions.newBuilder().build())
  }

  @Test
  fun testMapSetters() {
    val intMap = testIntIntMap { m[1] = 2 }
    assertThat(intMap).isEqualTo(TestIntIntMap.newBuilder().putM(1, 2).build())

    assertThat(
        testMaps {
          mInt32[1] = intMap
          mInt64[1L] = intMap
          mUint32[1] = intMap
          mUint64[1L] = intMap
          mSint32[1] = intMap
          mSint64[1L] = intMap
          mFixed32[1] = intMap
          mFixed64[1L] = intMap
          mSfixed32[1] = intMap
          mSfixed64[1] = intMap
          mBool[true] = intMap
          mString["1"] = intMap
        }
      )
      .isEqualTo(
        TestMaps.newBuilder()
          .putMInt32(1, intMap)
          .putMInt64(1L, intMap)
          .putMUint32(1, intMap)
          .putMUint64(1L, intMap)
          .putMSint32(1, intMap)
          .putMSint64(1L, intMap)
          .putMFixed32(1, intMap)
          .putMFixed64(1L, intMap)
          .putMSfixed32(1, intMap)
          .putMSfixed64(1L, intMap)
          .putMBool(true, intMap)
          .putMString("1", intMap)
          .build()
      )

    assertThat(testEnumMap { knownMapField[1] = Proto2MapEnum.PROTO2_MAP_ENUM_FOO })
      .isEqualTo(
        TestEnumMap.newBuilder().putKnownMapField(1, Proto2MapEnum.PROTO2_MAP_ENUM_FOO).build()
      )
  }

  @Test
  fun testMapGettersAndSetters() {
    val intMap = testIntIntMap {
      m.put(1, 2)
      assertThat(m).isEqualTo(mapOf(1 to 2))
      m[3] = 4
      assertThat(m).isEqualTo(mapOf(1 to 2, 3 to 4))
      m.putAll(mapOf(5 to 6, 7 to 8))
      assertThat(m).isEqualTo(mapOf(1 to 2, 3 to 4, 5 to 6, 7 to 8))
    }

    testMaps {
      mInt32.put(1, intMap)
      assertThat(mInt32).isEqualTo(mapOf(1 to intMap))
      mInt32[2] = intMap
      assertThat(mInt32).isEqualTo(mapOf(1 to intMap, 2 to intMap))
      mInt32.putAll(mapOf(3 to intMap, 4 to intMap))
      assertThat(mInt32).isEqualTo(mapOf(1 to intMap, 2 to intMap, 3 to intMap, 4 to intMap))

      mString.put("1", intMap)
      assertThat(mString).isEqualTo(mapOf("1" to intMap))
      mString["2"] = intMap
      assertThat(mString).isEqualTo(mapOf("1" to intMap, "2" to intMap))
      mString.putAll(mapOf("3" to intMap, "4" to intMap))
      assertThat(mString)
        .isEqualTo(mapOf("1" to intMap, "2" to intMap, "3" to intMap, "4" to intMap))
    }

    testEnumMap {
      knownMapField.put(1, Proto2MapEnum.PROTO2_MAP_ENUM_FOO)
      assertThat(knownMapField).isEqualTo(mapOf(1 to Proto2MapEnum.PROTO2_MAP_ENUM_FOO))
      knownMapField[2] = Proto2MapEnum.PROTO2_MAP_ENUM_BAR
      assertThat(knownMapField)
        .isEqualTo(
          mapOf(1 to Proto2MapEnum.PROTO2_MAP_ENUM_FOO, 2 to Proto2MapEnum.PROTO2_MAP_ENUM_BAR)
        )
      knownMapField.putAll(
        mapOf(3 to Proto2MapEnum.PROTO2_MAP_ENUM_BAZ, 4 to Proto2MapEnum.PROTO2_MAP_ENUM_FOO)
      )
      assertThat(knownMapField)
        .isEqualTo(
          mapOf(
            1 to Proto2MapEnum.PROTO2_MAP_ENUM_FOO,
            2 to Proto2MapEnum.PROTO2_MAP_ENUM_BAR,
            3 to Proto2MapEnum.PROTO2_MAP_ENUM_BAZ,
            4 to Proto2MapEnum.PROTO2_MAP_ENUM_FOO
          )
        )
    }
  }

  @Test
  fun testMapRemove() {
    val intMap = testIntIntMap {
      m.putAll(mapOf(1 to 2, 3 to 4))
      m.remove(1)
      assertThat(m).isEqualTo(mapOf(3 to 4))
    }

    testMaps {
      mInt32.putAll(mapOf(1 to intMap, 2 to intMap))
      mInt32.remove(1)
      assertThat(mInt32).isEqualTo(mapOf(2 to intMap))

      mString.putAll(mapOf("1" to intMap, "2" to intMap))
      mString.remove("1")
      assertThat(mString).isEqualTo(mapOf("2" to intMap))
    }

    testEnumMap {
      knownMapField.putAll(
        mapOf(1 to Proto2MapEnum.PROTO2_MAP_ENUM_FOO, 2 to Proto2MapEnum.PROTO2_MAP_ENUM_BAR)
      )
      knownMapField.remove(1)
      assertThat(knownMapField).isEqualTo(mapOf(2 to Proto2MapEnum.PROTO2_MAP_ENUM_BAR))
    }
  }

  @Test
  fun testMapClear() {
    val intMap = testIntIntMap {
      m.putAll(mapOf(1 to 2, 3 to 4))
      m.clear()
      assertThat(m.isEmpty()).isTrue()
    }

    testMaps {
      mInt32.putAll(mapOf(1 to intMap, 2 to intMap))
      mInt32.clear()
      assertThat(mInt32.isEmpty()).isTrue()

      mString.putAll(mapOf("1" to intMap, "2" to intMap))
      mString.clear()
      assertThat(mString.isEmpty()).isTrue()
    }

    testEnumMap {
      knownMapField.putAll(
        mapOf(1 to Proto2MapEnum.PROTO2_MAP_ENUM_FOO, 2 to Proto2MapEnum.PROTO2_MAP_ENUM_BAR)
      )
      knownMapField.clear()
      assertThat(knownMapField.isEmpty()).isTrue()
    }
  }

  @Test
  fun testEvilNames() {
    assertThat(
        evilNamesProto2 {
          initialized = true
          hasFoo = true
          bar = "foo"
          isInitialized = true
          fooBar = "foo"
          aLLCAPS += "foo"
          aLLCAPSMAP[1] = true
          hasUnderbarPrecedingNumeric1Foo = true
          hasUnderbarPrecedingNumeric42Bar = true
          hasUnderbarPrecedingNumeric123Foo42BarBaz = true
          extension += "foo"
          class_ += 1
          int = 1.0
          long = true
          boolean = 1L
          sealed = "foo"
          interface_ = 1F
          in_ = 1
          object_ = "foo"
          cachedSize_ = "foo"
          serializedSize_ = true
          by = "foo"
        }
      )
      .isEqualTo(
        EvilNamesProto2.newBuilder()
          .setInitialized(true)
          .setHasFoo(true)
          .setBar("foo")
          .setIsInitialized(true)
          .setFooBar("foo")
          .addALLCAPS("foo")
          .putALLCAPSMAP(1, true)
          .setHasUnderbarPrecedingNumeric1Foo(true)
          .setHasUnderbarPrecedingNumeric42Bar(true)
          .setHasUnderbarPrecedingNumeric123Foo42BarBaz(true)
          .addExtension("foo")
          .addClass_(1)
          .setInt(1.0)
          .setLong(true)
          .setBoolean(1L)
          .setSealed("foo")
          .setInterface(1F)
          .setIn(1)
          .setObject("foo")
          .setCachedSize_("foo")
          .setSerializedSize_(true)
          .setBy("foo")
          .build()
      )

    assertThat(interface_ {}).isEqualTo(Interface.newBuilder().build())
  }

  @Test
  fun testHardKeywordGettersAndSetters() {
    hardKeywordsAllTypesProto2 {
      as_ = 1
      assertThat(as_).isEqualTo(1)

      in_ = "foo"
      assertThat(in_).isEqualTo("foo")

      break_ = HardKeywordsAllTypesProto2.NestedEnum.FOO
      assertThat(break_).isEqualTo(HardKeywordsAllTypesProto2.NestedEnum.FOO)

      do_ = HardKeywordsAllTypesProto2Kt.nestedMessage { while_ = 1 }
      assertThat(do_).isEqualTo(HardKeywordsAllTypesProto2Kt.nestedMessage { while_ = 1 })

      continue_[1] = 1
      assertThat(continue_[1]).isEqualTo(1)

      else_ += 1
      assertThat(else_).isEqualTo(listOf(1))

      for_ += "foo"
      assertThat(for_).isEqualTo(listOf("foo"))

      fun_ += HardKeywordsAllTypesProto2.NestedEnum.FOO
      assertThat(fun_).isEqualTo(listOf(HardKeywordsAllTypesProto2.NestedEnum.FOO))

      if_ += HardKeywordsAllTypesProto2Kt.nestedMessage { while_ = 1 }
      assertThat(if_).isEqualTo(listOf(HardKeywordsAllTypesProto2Kt.nestedMessage { while_ = 1 }))
    }
  }

  @Test
  fun testHardKeywordHazzers() {
    hardKeywordsAllTypesProto2 {
      as_ = 1
      assertThat(hasAs_()).isTrue()

      in_ = "foo"
      assertThat(hasIn_()).isTrue()

      break_ = HardKeywordsAllTypesProto2.NestedEnum.FOO
      assertThat(hasBreak_()).isTrue()

      do_ = HardKeywordsAllTypesProto2Kt.nestedMessage { while_ = 1 }
      assertThat(hasDo_()).isTrue()
    }
  }

  @Test
  fun testHardKeywordClears() {
    hardKeywordsAllTypesProto2 {
      as_ = 1
      clearAs_()
      assertThat(hasAs_()).isFalse()

      in_ = "foo"
      clearIn_()
      assertThat(hasIn_()).isFalse()

      break_ = HardKeywordsAllTypesProto2.NestedEnum.FOO
      clearBreak_()
      assertThat(hasBreak_()).isFalse()

      do_ = HardKeywordsAllTypesProto2Kt.nestedMessage { while_ = 1 }
      clearDo_()
      assertThat(hasDo_()).isFalse()
    }
  }
}<|MERGE_RESOLUTION|>--- conflicted
+++ resolved
@@ -388,122 +388,6 @@
   @Test
   fun testExtensionsSet() {
     assertThat(
-<<<<<<< HEAD
-      testAllExtensions {
-        this[UnittestProto.optionalInt32Extension] = 101
-        this[UnittestProto.optionalInt64Extension] = 102L
-        this[UnittestProto.optionalUint32Extension] = 103
-        this[UnittestProto.optionalUint64Extension] = 104L
-        this[UnittestProto.optionalSint32Extension] = 105
-        this[UnittestProto.optionalSint64Extension] = 106L
-        this[UnittestProto.optionalFixed32Extension] = 107
-        this[UnittestProto.optionalFixed64Extension] = 108L
-        this[UnittestProto.optionalSfixed32Extension] = 109
-        this[UnittestProto.optionalSfixed64Extension] = 110L
-        this[UnittestProto.optionalFloatExtension] = 111F
-        this[UnittestProto.optionalDoubleExtension] = 112.0
-        this[UnittestProto.optionalBoolExtension] = true
-        this[UnittestProto.optionalStringExtension] = "115"
-        this[UnittestProto.optionalBytesExtension] = toBytes("116")
-        this[UnittestProto.optionalGroupExtension] = optionalGroupExtension { a = 117 }
-        this[UnittestProto.optionalNestedMessageExtension] =
-          TestAllTypesKt.nestedMessage { bb = 118 }
-        this[UnittestProto.optionalForeignMessageExtension] = foreignMessage { c = 119 }
-        this[UnittestProto.optionalImportMessageExtension] =
-          ImportMessage.newBuilder().setD(120).build()
-        this[UnittestProto.optionalPublicImportMessageExtension] =
-          PublicImportMessage.newBuilder().setE(126).build()
-        this[UnittestProto.optionalLazyMessageExtension] = TestAllTypesKt.nestedMessage { bb = 127 }
-        this[UnittestProto.optionalNestedEnumExtension] = NestedEnum.BAZ
-        this[UnittestProto.optionalForeignEnumExtension] = ForeignEnum.FOREIGN_BAZ
-        this[UnittestProto.optionalImportEnumExtension] = ImportEnum.IMPORT_BAZ
-        this[UnittestProto.optionalStringPieceExtension] = "124"
-        this[UnittestProto.optionalCordExtension] = "125"
-        this[UnittestProto.repeatedInt32Extension].add(201)
-        this[UnittestProto.repeatedInt64Extension].add(202L)
-        this[UnittestProto.repeatedUint32Extension].add(203)
-        this[UnittestProto.repeatedUint64Extension].add(204L)
-        this[UnittestProto.repeatedSint32Extension].add(205)
-        this[UnittestProto.repeatedSint64Extension].add(206L)
-        this[UnittestProto.repeatedFixed32Extension].add(207)
-        this[UnittestProto.repeatedFixed64Extension].add(208L)
-        this[UnittestProto.repeatedSfixed32Extension].add(209)
-        this[UnittestProto.repeatedSfixed64Extension].add(210L)
-        this[UnittestProto.repeatedFloatExtension].add(211F)
-        this[UnittestProto.repeatedDoubleExtension].add(212.0)
-        this[UnittestProto.repeatedBoolExtension].add(true)
-        this[UnittestProto.repeatedStringExtension].add("215")
-        this[UnittestProto.repeatedBytesExtension].add(toBytes("216"))
-        this[UnittestProto.repeatedGroupExtension].add(repeatedGroupExtension { a = 217 })
-        this[UnittestProto.repeatedNestedMessageExtension]
-          .add(TestAllTypesKt.nestedMessage { bb = 218 })
-        this[UnittestProto.repeatedForeignMessageExtension].add(foreignMessage { c = 219 })
-        this[UnittestProto.repeatedImportMessageExtension]
-          .add(ImportMessage.newBuilder().setD(220).build())
-        this[UnittestProto.repeatedLazyMessageExtension]
-          .add(TestAllTypesKt.nestedMessage { bb = 227 })
-        this[UnittestProto.repeatedNestedEnumExtension].add(NestedEnum.BAR)
-        this[UnittestProto.repeatedForeignEnumExtension].add(ForeignEnum.FOREIGN_BAR)
-        this[UnittestProto.repeatedImportEnumExtension].add(ImportEnum.IMPORT_BAR)
-        this[UnittestProto.repeatedStringPieceExtension].add("224")
-        this[UnittestProto.repeatedCordExtension].add("225")
-        this[UnittestProto.repeatedInt32Extension] += 301
-        this[UnittestProto.repeatedInt64Extension] += 302L
-        this[UnittestProto.repeatedUint32Extension] += 303
-        this[UnittestProto.repeatedUint64Extension] += 304L
-        this[UnittestProto.repeatedSint32Extension] += 305
-        this[UnittestProto.repeatedSint64Extension] += 306L
-        this[UnittestProto.repeatedFixed32Extension] += 307
-        this[UnittestProto.repeatedFixed64Extension] += 308L
-        this[UnittestProto.repeatedSfixed32Extension] += 309
-        this[UnittestProto.repeatedSfixed64Extension] += 310L
-        this[UnittestProto.repeatedFloatExtension] += 311F
-        this[UnittestProto.repeatedDoubleExtension] += 312.0
-        this[UnittestProto.repeatedBoolExtension] += false
-        this[UnittestProto.repeatedStringExtension] += "315"
-        this[UnittestProto.repeatedBytesExtension] += toBytes("316")
-        this[UnittestProto.repeatedGroupExtension] += repeatedGroupExtension { a = 317 }
-        this[UnittestProto.repeatedNestedMessageExtension] +=
-	  TestAllTypesKt.nestedMessage { bb = 318 }
-        this[UnittestProto.repeatedForeignMessageExtension] += foreignMessage { c = 319 }
-        this[UnittestProto.repeatedImportMessageExtension] +=
-          ImportMessage.newBuilder().setD(320).build()
-        this[UnittestProto.repeatedLazyMessageExtension] +=
-	  TestAllTypesKt.nestedMessage { bb = 327 }
-        this[UnittestProto.repeatedNestedEnumExtension] += NestedEnum.BAZ
-        this[UnittestProto.repeatedForeignEnumExtension] += ForeignEnum.FOREIGN_BAZ
-        this[UnittestProto.repeatedImportEnumExtension] += ImportEnum.IMPORT_BAZ
-        this[UnittestProto.repeatedStringPieceExtension] += "324"
-        this[UnittestProto.repeatedCordExtension] += "325"
-        this[UnittestProto.defaultInt32Extension] = 401
-        this[UnittestProto.defaultInt64Extension] = 402L
-        this[UnittestProto.defaultUint32Extension] = 403
-        this[UnittestProto.defaultUint64Extension] = 404L
-        this[UnittestProto.defaultSint32Extension] = 405
-        this[UnittestProto.defaultSint64Extension] = 406L
-        this[UnittestProto.defaultFixed32Extension] = 407
-        this[UnittestProto.defaultFixed64Extension] = 408L
-        this[UnittestProto.defaultSfixed32Extension] = 409
-        this[UnittestProto.defaultSfixed64Extension] = 410L
-        this[UnittestProto.defaultFloatExtension] = 411F
-        this[UnittestProto.defaultDoubleExtension] = 412.0
-        this[UnittestProto.defaultBoolExtension] = false
-        this[UnittestProto.defaultStringExtension] = "415"
-        this[UnittestProto.defaultBytesExtension] = toBytes("416")
-        this[UnittestProto.defaultNestedEnumExtension] = NestedEnum.FOO
-        this[UnittestProto.defaultForeignEnumExtension] = ForeignEnum.FOREIGN_FOO
-        this[UnittestProto.defaultImportEnumExtension] = ImportEnum.IMPORT_FOO
-        this[UnittestProto.defaultStringPieceExtension] = "424"
-        this[UnittestProto.defaultCordExtension] = "425"
-        this[UnittestProto.oneofUint32Extension] = 601
-        this[UnittestProto.oneofNestedMessageExtension] = TestAllTypesKt.nestedMessage { bb = 602 }
-        this[UnittestProto.oneofStringExtension] = "603"
-        this[UnittestProto.oneofBytesExtension] = toBytes("604")
-      }
-    ).isEqualTo(
-      TestUtil.getAllExtensionsSet()
-    )
-=======
         testAllExtensions {
           this[UnittestProto.optionalInt32Extension] = 101
           this[UnittestProto.optionalInt64Extension] = 102L
@@ -622,7 +506,6 @@
         }
       )
       .isEqualTo(TestUtil.getAllExtensionsSet())
->>>>>>> f78fefc1
   }
 
   @Test
