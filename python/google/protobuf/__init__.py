--- conflicted
+++ resolved
@@ -30,8 +30,4 @@
 
 # Copyright 2007 Google Inc. All Rights Reserved.
 
-<<<<<<< HEAD
-__version__ = '3.15.8'
-=======
-__version__ = '3.16.0'
->>>>>>> 2dc747c5
+__version__ = '3.16.0'