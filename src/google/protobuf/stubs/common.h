--- conflicted
+++ resolved
@@ -82,11 +82,7 @@
 
 // The current version, represented as a single integer to make comparison
 // easier:  major * 10^6 + minor * 10^3 + micro
-<<<<<<< HEAD
-#define GOOGLE_PROTOBUF_VERSION 3016000
-=======
 #define GOOGLE_PROTOBUF_VERSION 3017000
->>>>>>> 7025f37c
 
 // A suffix string for alpha, beta or rc releases. Empty for stable releases.
 #define GOOGLE_PROTOBUF_VERSION_SUFFIX "-rc1"
@@ -94,17 +90,6 @@
 // The minimum header version which works with the current version of
 // the library.  This constant should only be used by protoc's C++ code
 // generator.
-<<<<<<< HEAD
-static const int kMinHeaderVersionForLibrary = 3016000;
-
-// The minimum protoc version which works with the current version of the
-// headers.
-#define GOOGLE_PROTOBUF_MIN_PROTOC_VERSION 3016000
-
-// The minimum header version which works with the current version of
-// protoc.  This constant should only be used in VerifyVersion().
-static const int kMinHeaderVersionForProtoc = 3016000;
-=======
 static const int kMinHeaderVersionForLibrary = 3017000;
 
 // The minimum protoc version which works with the current version of the
@@ -114,7 +99,6 @@
 // The minimum header version which works with the current version of
 // protoc.  This constant should only be used in VerifyVersion().
 static const int kMinHeaderVersionForProtoc = 3017000;
->>>>>>> 7025f37c
 
 // Verifies that the headers and libraries are compatible.  Use the macro
 // below to call this.
