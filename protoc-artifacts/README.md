--- conflicted
+++ resolved
@@ -70,15 +70,9 @@
 deployment for all platforms. Currently the following platforms are supported:
 - Linux (x86_32, x86_64 and cross compiled aarch_64)
 - Windows (x86_32 and x86_64) with
-<<<<<<< HEAD
-  * Cygwin64 with MinGW compilers (x86_64)
-  * MSYS with MinGW32 (x86_32)
-  * Cross compile in Linux with MinGW-w64 (x86_32, x86_64)
-=======
   - Cygwin64 with MinGW compilers (x86_64)
   - MSYS with MinGW32 (x86_32)
   - Cross compile in Linux with MinGW-w64 (x86_32, x86_64)
->>>>>>> 94bb1eed
 - MacOSX (x86_32 and x86_64)
 
 As for MSYS2/MinGW64 for Windows: protoc will build, but it insists on
